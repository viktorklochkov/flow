// Flow Vector Correction Framework
//
// Copyright (C) 2018  Lukas Kreis, Ilya Selyuzhenkov
// Contact: l.kreis@gsi.de; ilya.selyuzhenkov@gmail.com
// For a full list of contributors please see docs/Credits
//
// This program is free software: you can redistribute it and/or modify
// it under the terms of the GNU General Public License as published by
// the Free Software Foundation, either version 3 of the License, or
// (at your option) any later version.
// This program is distributed in the hope that it will be useful,
// but WITHOUT ANY WARRANTY; without even the implied warranty of
// MERCHANTABILITY or FITNESS FOR A PARTICULAR PURPOSE.  See the
// GNU General Public License for more details.
// You should have received a copy of the GNU General Public License
// along with this program.  If not, see <http://www.gnu.org/licenses/>.

#ifndef FLOW_RESAMPLES_H
#define FLOW_RESAMPLES_H

#include <utility>
#include <vector>
#include <algorithm>
#include <iostream>
#include <cmath>
#include <random>

#include "TH2.h"
#include "TGraphAsymmErrors.h"

#include "CorrelationResult.h"
#include "Statistic.h"

namespace Qn {

struct ConfidenceInterval {
  double lower_limit;
  double upper_limit;
  double Uncertainty() const {
    return (upper_limit - lower_limit)/2.;
  }
};

ConfidenceInterval ConfidenceIntervalPercentile(std::vector<double>);
ConfidenceInterval ConfidenceIntervalPivot(std::vector<double>, double);
ConfidenceInterval ConfidenceIntervalNormal(std::vector<double>, double);

class ReSamples {
  using size_type = std::size_t;
 public:
  using ValueType = double;

  enum class CIMethod {
    percentile,
    pivot,
    normal
  };

  ReSamples() = default;
  explicit ReSamples(unsigned int size) : statistics_(size), means_(size), weights_(size) {}
  virtual ~ReSamples() = default;
  ReSamples(const ReSamples &sample) {
    statistics_ = sample.statistics_;
    means_ = sample.means_;
    weights_ = sample.weights_;
  }
  ReSamples(ReSamples &&sample) = default;
  ReSamples &operator=(const ReSamples &sample) = default;

  void SetNumberOfSamples(unsigned int i) {
    statistics_.resize(i);
    means_.resize(i);
    weights_.resize(i);
  }
  size_type size() const { return means_.size(); }

  const ValueType &GetSampleMean(int i) const { return means_.at(i); }

  std::vector<double> GetMeans() const { return means_; }

  ConfidenceInterval GetConfidenceInterval(const double mean, CIMethod method) const {
    return ConstructConfidenceInterval(means_, mean, method);
  }

  void Fill(const CorrelationResult &result, const std::vector<size_type> &sample_ids) {
    for (const auto &id : sample_ids) { statistics_[id].Fill(result); }
  }

  template<typename SAMPLES>
  void FillPoisson(const CorrelationResult &result, SAMPLES &&sample_multiplicities_) {
    for (unsigned int i = 0; i < sample_multiplicities_.size(); ++i) {
      for (unsigned int j = 0; j < sample_multiplicities_[i]; ++j) {
        statistics_[i].Fill(result);
      }
    }
  }

  template<typename SAMPLES>
  void Fill(const double value, const double weight, SAMPLES &&sample_multiplicities_) {
<<<<<<< HEAD
    for (unsigned int i = 0; i < sample_multiplicities_.size(); ++i) {
      for (unsigned int j = 0; j < sample_multiplicities_[i]; ++j) {
=======
    using ArrayValueType = std::decay_t<decltype(std::declval<SAMPLES&>()[0])>;
    for (std::size_t i = 0; i < sample_multiplicities_.size(); ++i) {
      for (ArrayValueType j = 0; j < sample_multiplicities_[i]; ++j) {
>>>>>>> 94201b1e
        statistics_[i].Fill(value, weight);
      }
    }
  }

  void FillSample(const CorrelationResult &result, unsigned int sample) {
    statistics_[sample].Fill(result);
  }

  void CalculateMeans() {
    if (!using_means_) {
      unsigned int i = 0;
      for (auto &statistic : statistics_) {
        double mean = statistic.Mean();
        double weight = statistic.SumWeights();
        means_.at(i) = mean;
        weights_.at(i) = weight;
        ++i;
        using_means_ = true;
      }
    }
  }

  std::pair<TGraph *, TGraph *> CIvsNSamples(double mean, CIMethod method, unsigned int nsteps = 10) const;

  void ScatterGraph(TGraph &graph, double offset, double width) const {
    std::random_device rd;
    std::mt19937 gen(rd());
    std::uniform_real_distribution<> position(offset - width, offset + width);
    for (auto mean : means_) {
      graph.SetPoint(graph.GetN(), position(gen), mean);
    }
  }

  void FillHistogram(TH2 &histogram, double x_value) const {
    for (const auto &mean : means_) {
      histogram.Fill(x_value, mean);
    }
  }

  static ReSamples Addition(const ReSamples &, const ReSamples &);

  static ReSamples Subtraction(const ReSamples &, const ReSamples &);

  static ReSamples Division(const ReSamples &, const ReSamples &);

  static ReSamples Multiplication(const ReSamples &, const ReSamples &);

  static ReSamples Scaling(const ReSamples &, double);

  static ReSamples Sqrt(const ReSamples &);

  static ReSamples Abs(const ReSamples &);

  static ReSamples PowSqrt(const ReSamples &, unsigned int);

  static ReSamples Merge(const ReSamples &, const ReSamples &, bool);

  static ReSamples MergeStatistics(const ReSamples &, const ReSamples &);

  static ReSamples Concatenate(const ReSamples &, const ReSamples &);

 private:

  ConfidenceInterval ConfidenceIntervalNSamplesMethod(const double mean,
                                                      const size_type nsamples,
                                                      CIMethod method = CIMethod::pivot) const {
    std::vector<ValueType> bsmeans = means_;
    bsmeans.resize(nsamples);
    return ConstructConfidenceInterval(bsmeans, mean, method);
  }

  inline ConfidenceInterval ConstructConfidenceInterval(std::vector<ValueType> means,
                                                        const double mean,
                                                        CIMethod method) const {
    ConfidenceInterval interval{};
    switch (method) {
      case CIMethod::percentile :interval = ConfidenceIntervalPercentile(means);
        break;
      case CIMethod::pivot :interval = ConfidenceIntervalPivot(means, mean);
        break;
      case CIMethod::normal :interval = ConfidenceIntervalNormal(means, mean);
        break;
    }
    return interval;
  }

  bool using_means_ = false;
  std::vector<Statistic> statistics_;
  std::vector<ValueType> means_;
  std::vector<ValueType> weights_;

  /// \cond CLASSIMP
 ClassDef(ReSamples, 2);
  /// \endcond

};
}

#endif //FLOW_SAMPLE_H<|MERGE_RESOLUTION|>--- conflicted
+++ resolved
@@ -97,14 +97,9 @@
 
   template<typename SAMPLES>
   void Fill(const double value, const double weight, SAMPLES &&sample_multiplicities_) {
-<<<<<<< HEAD
-    for (unsigned int i = 0; i < sample_multiplicities_.size(); ++i) {
-      for (unsigned int j = 0; j < sample_multiplicities_[i]; ++j) {
-=======
     using ArrayValueType = std::decay_t<decltype(std::declval<SAMPLES&>()[0])>;
     for (std::size_t i = 0; i < sample_multiplicities_.size(); ++i) {
       for (ArrayValueType j = 0; j < sample_multiplicities_[i]; ++j) {
->>>>>>> 94201b1e
         statistics_[i].Fill(value, weight);
       }
     }
