--- conflicted
+++ resolved
@@ -104,13 +104,9 @@
 
 namespace {
 template<std::size_t>
-<<<<<<< HEAD
-using TypeCut = double &;
-=======
 using Type = double &;
 }
 
->>>>>>> 3cd6dc8e
 template<std::size_t N, typename FUNC, std::size_t... Is>
 std::unique_ptr<VariableCutNDim<TypeCut<Is>...>> CreateNDimCutImpl(std::index_sequence<Is...>,
                                                                 Variable const (&arr)[N],
