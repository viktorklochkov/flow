--- conflicted
+++ resolved
@@ -79,19 +79,11 @@
     }
     return name_==axis.name_ && same_bins;
   }
-<<<<<<< HEAD
 
   bool operator!=(const Axis &axis) const {
     return ! operator==(axis);
   }
 
-=======
-
-  bool operator!=(const Axis &axis) const {
-    return ! operator==(axis);
-  }
-
->>>>>>> 94201b1e
     typedef typename std::vector<T>::const_iterator citerator;
   typedef typename std::vector<T>::iterator iterator;
   citerator begin() const { return bin_edges_.cbegin(); } ///< iterator for external use
