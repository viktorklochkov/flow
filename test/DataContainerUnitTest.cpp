--- conflicted
+++ resolved
@@ -17,72 +17,6 @@
 
 //  ROOT::EnableImplicitMT(24);
   ROOT::RDataFrame df0("tree", "~/testhelper/mergedtree.root");
-<<<<<<< HEAD
-  auto df = df0.Filter("Trigger==0", "minbias");
-  auto axes = Qn::EventAxes(Qn::AxisD{"CentralityV0M", 100, 0, 100});
-
-  using RecenterCorrection = Qn::Correction::RecenterAction<decltype(axes), decltype(axes)::AxisValueTypeTuple>;
-  std::vector<RecenterCorrection> corrections{};
-  corrections.push_back(Qn::Correction::Recentering("test",
-                                                    "ZNA_PLAIN",
-                                                    Qn::EventAxes(Qn::AxisD{"CentralityV0M", 10, 0, 100})));
-  corrections.push_back(Qn::Correction::Recentering("test",
-                                                    "ZNC_PLAIN",
-                                                    Qn::EventAxes(Qn::AxisD{"CentralityV0M", 10, 0, 100})));
-//  corrections.push_back(Qn::Correction::Recentering("test",
-//                                                    "TPCPT_PLAIN",
-//                                                    Qn::EventAxes(Qn::AxisD{"CentralityV0M", 10, 0, 100})));
-  std::vector<ROOT::RDF::RResultPtr<RecenterCorrection>> resultptrs;
-  std::vector<std::string> names_;
-  for (auto &correction : corrections) {
-    resultptrs.push_back(Qn::EventAverage(correction).BookMe(df));
-    names_.push_back(correction.GetName());
-  }
-//  auto res = Qn::EventAverage(corrections[0]).BookMe(df);
-//  auto in_tree_file = TFile::Open("~/testhelper/mergedtree.root", "READ");
-//  auto in_correction_file = TFile::Open("~/testhelper/tt.root","READ");
-//  TTreeReader reader("tree", in_tree_file);
-//
-//  std::vector<std::string> qvector_names;
-//  corrections.erase(std::remove_if(std::begin(corrections),std::end(corrections),
-//                                   [&resultptrs, &in_correction_file, &reader, &df, &qvector_names](auto &correction){
-//                                     qvector_names.push_back(correction.GetName());
-//                                     if(!correction.LoadCorrectionFromFile(in_correction_file, reader)) {
-//                                       resultptrs.push_back(Qn::EventAverage(correction).BookMe(df));
-//                                       return true;
-//                                     } else {
-//                                       return false;
-//                                     }
-//                                   }),
-//                    corrections.end());
-//  auto value = *res;
-
-//  auto corrected = Qn::Correction::ApplyCorrections(df, value);
-//  auto corrected = df.Define("ZNA_PLAIN_test",value,{"ZNA_PLAIN","CentralityV0M"});
-//  auto corrected = value.ApplyCorrection(df);
-  auto corrected = Qn::Correction::ApplyCorrectionsVector(df, resultptrs);
-  auto other_branches = {"CentralityV0M", "VtxX"};
-  names_.insert(std::end(names_), std::begin(other_branches), std::end(other_branches));
-  auto dfcorrected = corrected.Snapshot("tree", "~/testhelper/rectree.root", names_);
-  auto dfsamples = Qn::Correlation::Resample(*dfcorrected, 100);
-  std::vector<ROOT::RDF::RResultPtr<Qn::Correlation::CorrelationActionBase>> vecs;
-      vecs.push_back(Qn::EventAverage(Qn::Correlation::Correlation("test",
-                                                         Qn::Correlation::TwoParticle::xx(1, 1),
-                                                         {"ZNA_PLAIN_test", "ZNC_PLAIN_test"},
-                                                         {Qn::Stats::Weights::REFERENCE, Qn::Stats::Weights::REFERENCE},
-                                                         Qn::EventAxes(Qn::AxisD{"CentralityV0M", 10, 0., 100.}),
-                                                         100)).BookMe(dfsamples));
-  
-  auto &ttr = vecs.front()->GetDataContainer();
-  auto file = TFile::Open("~/testhelper/tt.root", "RECREATE");
-  file->cd();
-  ttr.Write("test");
-  resultptrs[0]->Write(file);
-  file->Close();
-  delete file;
-  using Weights = Qn::Stats::Weights;
-  using Qn::Correlation::Correlation;
-=======
   auto df = df0.Cache({"CentralityV0M","VtxZ","ZNA_PLAIN","Trigger"}).Filter("Trigger==0", "minbias");
   auto axes1 = Qn::EventAxes(Qn::AxisD{"CentralityV0M", 100, 0, 100});
 
@@ -145,7 +79,6 @@
 // delete file;
  treef->Close();
  delete treef;
->>>>>>> 94201b1e
 }
 
 TEST(DataContainerTest, equalbinning) {
@@ -166,12 +99,7 @@
     }
     values.push_back(x);
   }, {"t1"});
-<<<<<<< HEAD
-  auto equalized = Qn::EqualizeBinning(axes, df1, {"t1", "t2"});
-  axes = std::move(equalized);
-=======
   Qn::EqualizeBinning(axes, df1, {"t1", "t2"});
->>>>>>> 94201b1e
 //  Qn::EqualEntriesBinner binner;
 //  auto bins = binner.CalculateBins(values, nbins, -2., 2.);
 //  Qn::AxisD axis2("t2", bins);
@@ -200,8 +128,6 @@
 //
 }
 
-<<<<<<< HEAD
-=======
 TEST(DataContainerTest, function) {
   Qn::DataContainerStats stats({{"foo",10,0,10}});
   auto scale = new TF1("scale","x*x",0,10);
@@ -231,7 +157,6 @@
   auto x = Qn::Abs(stats);
 }
 
->>>>>>> 94201b1e
 TEST(DataContainerTest, AddAxes) {
   Qn::DataContainer<double, Qn::AxisD> container;
   container.AddAxes({{"ev1", 2, 0, 2},
